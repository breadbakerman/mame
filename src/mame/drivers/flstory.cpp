--- conflicted
+++ resolved
@@ -1156,11 +1156,7 @@
 	ROM_LOAD( "a52-16.38s",   0x8000, 0x2000, CRC(ccf42aee) SHA1(a6eb01c5384724999631b55700dade430b71ca95) )
 
 	ROM_REGION( 0x0800, "bmcu:mcu", 0 )  /* 2k for the microcontroller */
-<<<<<<< HEAD
-	ROM_LOAD( "a52_17.54c",      0x0000, 0x0800, CRC(0ab2612e) SHA1(2bc74e9ef5b9dd51d733dc62902d92c269f7d6a7) )
-=======
 	ROM_LOAD( "a52_17.54c",   0x0000, 0x0800, CRC(0ab2612e) SHA1(2bc74e9ef5b9dd51d733dc62902d92c269f7d6a7) )
->>>>>>> e6f86fa6
 
 	ROM_REGION( 0x20000, "gfx1", ROMREGION_INVERT )
 	ROM_LOAD( "a52-04.11v",   0x00000, 0x4000, CRC(5b126294) SHA1(fc31e062e665f7313f923e84d6497716f0658ac0) )
@@ -1379,18 +1375,9 @@
 ROM_END
 
 
-<<<<<<< HEAD
-GAME( 1985, flstory,   0,        flstory,      flstory,  flstory_state, 0, ROT180, "Taito", "The FairyLand Story",                 MACHINE_IMPERFECT_SOUND | MACHINE_SUPPORTS_SAVE )
-GAME( 1985, flstoryj,  flstory,  flstory,      flstory,  flstory_state, 0, ROT180, "Taito", "The FairyLand Story (Japan)",         MACHINE_IMPERFECT_SOUND | MACHINE_SUPPORTS_SAVE )
-GAME( 1985, onna34ro,  0,        onna34ro_mcu, onna34ro, flstory_state, 0, ROT0,   "Taito", "Onna Sanshirou - Typhoon Gal",        MACHINE_IMPERFECT_SOUND | MACHINE_SUPPORTS_SAVE )
-GAME( 1985, onna34roa, onna34ro, onna34ro,     onna34ro, flstory_state, 0, ROT0,   "Taito", "Onna Sanshirou - Typhoon Gal (bootleg)", MACHINE_IMPERFECT_SOUND | MACHINE_SUPPORTS_SAVE )
-GAME( 1984, victnine,  0,        victnine,     victnine, flstory_state, 0, ROT0,   "Taito", "Victorious Nine",                     MACHINE_IMPERFECT_SOUND | MACHINE_SUPPORTS_SAVE ) // MCU still simulated
-GAME( 1984, rumba,     0,        rumba,        rumba,    flstory_state, 0, ROT270, "Taito", "Rumba Lumber",                        MACHINE_IMPERFECT_SOUND | MACHINE_SUPPORTS_SAVE )
-=======
 GAME( 1985, flstory,   0,        flstory,      flstory,  flstory_state, 0, ROT180, "Taito", "The FairyLand Story",                    MACHINE_IMPERFECT_SOUND | MACHINE_SUPPORTS_SAVE )
 GAME( 1985, flstoryj,  flstory,  flstory,      flstory,  flstory_state, 0, ROT180, "Taito", "The FairyLand Story (Japan)",            MACHINE_IMPERFECT_SOUND | MACHINE_SUPPORTS_SAVE )
 GAME( 1985, onna34ro,  0,        onna34ro_mcu, onna34ro, flstory_state, 0, ROT0,   "Taito", "Onna Sanshirou - Typhoon Gal",           MACHINE_IMPERFECT_SOUND | MACHINE_SUPPORTS_SAVE )
 GAME( 1985, onna34roa, onna34ro, onna34ro,     onna34ro, flstory_state, 0, ROT0,   "Taito", "Onna Sanshirou - Typhoon Gal (bootleg)", MACHINE_IMPERFECT_SOUND | MACHINE_SUPPORTS_SAVE )
 GAME( 1984, victnine,  0,        victnine,     victnine, flstory_state, 0, ROT0,   "Taito", "Victorious Nine",                        MACHINE_IMPERFECT_SOUND | MACHINE_SUPPORTS_SAVE ) // MCU still simulated
-GAME( 1984, rumba,     0,        rumba,        rumba,    flstory_state, 0, ROT270, "Taito", "Rumba Lumber",                           MACHINE_IMPERFECT_SOUND | MACHINE_SUPPORTS_SAVE )
->>>>>>> e6f86fa6
+GAME( 1984, rumba,     0,        rumba,        rumba,    flstory_state, 0, ROT270, "Taito", "Rumba Lumber",                           MACHINE_IMPERFECT_SOUND | MACHINE_SUPPORTS_SAVE )